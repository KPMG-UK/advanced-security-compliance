import os
import yaml
import shutil
import fnmatch
import datetime
import tempfile
import subprocess
from urllib.parse import urlparse
from ghascompliance.consts import SEVERITIES, TECHNOLOGIES, LICENSES
from ghascompliance.octokit import Octokit

__ROOT__ = os.path.dirname(os.path.basename(__file__))
__SCHEMA_VALIDATION__ = "Schema Validation Failed :: {msg} - {value}"


class Policy:

    __BLOCK_ITEMS__ = ["ids", "names", "imports", "remediate"]
    __SECTION_ITEMS__ = ["level", "remediate", "conditions", "warnings", "ignores"]
    __IMPORT_ALLOWED_TYPES__ = ["txt"]

    def __init__(
        self,
        severity="error",
        repository=None,
        token=None,
        path=None,
        branch=None,
        instance="https://github.com",
    ):
        self.risk_level = severity

        self.severities = self._buildSeverityList(severity)

        self.policy = None
        self.remediate = None

        self.instance = instance
        self.token = token
        self.branch = branch
        self.repository = repository
        self.repository_path = path

        self.temp_repo = None

        if repository and repository != "":
            self.loadFromRepo()
        elif path and path != "":
            self.loadLocalConfig(path)

    def loadFromRepo(self):
        instance = urlparse(self.instance).netloc
        if self.token:
            repo = "https://" + self.token + "@" + instance + "/" + self.repository
        else:
            repo = "https://" + instance + "/" + self.repository

        self.temp_repo = os.path.join(tempfile.gettempdir(), "repo")

        if os.path.exists(self.temp_repo):
            Octokit.debug("Deleting existing temp path")
            shutil.rmtree(self.temp_repo)

        Octokit.info(f"Cloning policy repo - {self.repository}")

        with open(os.devnull, "w") as null:
            subprocess.run(
                ["git", "clone", "--depth=1", repo, self.temp_repo],
                stdout=null,
                stderr=null,
            )

        if not os.path.exists(self.temp_repo):
            raise Exception("Repository failed to clone")

        full_path = os.path.join(self.temp_repo, self.repository_path)

        self.loadLocalConfig(full_path)

    def loadLocalConfig(self, path: str):
        Octokit.info(f"Loading policy file - {path}")

        if not os.path.exists(path):
            raise Exception(f"Policy File does not exist - {path}")

        with open(path, "r") as handle:
            policy = yaml.safe_load(handle)

        self.loadPolicy(policy)

    def loadPolicy(self, policy: dict):

        if not policy.get("general"):
            policy["general"] = {}

        general = policy.get("general")

        # set 'general' to the current minimum
        if not general.get("level"):
            policy["general"]["level"] = self.risk_level.lower()

        if general.get("remediate"):
            self.remediate = general.get("remediate")
            policy["general"]["remediate"] = self.remediate

        for tech in TECHNOLOGIES:
            # Importing files
            policy[tech] = self.loadPolicySection(
                tech, policy.get(tech, policy["general"])
            )

        Octokit.info("Policy loaded successfully")

        self.policy = policy

    def loadPolicySection(self, name: str, data: dict):

        time_to_remediate_policy = False

        for section, section_data in data.items():
            # check if only certain sections are present
            if section not in Policy.__SECTION_ITEMS__:
                raise Exception(
                    __SCHEMA_VALIDATION__.format(
                        msg="Disallowed Section present", value=section
                    )
                )

            # Skip level
            if section == "level" and isinstance(section_data, str):
                continue

            # Time to Remediate
            if section == "remediate":
                Octokit.debug("Enabling Time to Remediate (section) :: " + name)
                time_to_remediate_policy = True
                continue

            # Validate blocks
            for block in list(section_data):
                if block not in Policy.__BLOCK_ITEMS__:
                    raise Exception(
                        __SCHEMA_VALIDATION__.format(
                            msg="Disallowed Block present", value=block
                        )
                    )

            # Importing
            if section_data.get("imports"):
                if section_data.get("imports", {}).get("imports"):
                    raise Exception(
                        __SCHEMA_VALIDATION__.format(
                            msg="Circular import", value="imports"
                        )
                    )

                for block in Policy.__BLOCK_ITEMS__:

                    Octokit.debug(f"Importing > {section} - {block}")

                    import_path = section_data.get("imports", {}).get(block)
                    if import_path and isinstance(import_path, str):
                        if section_data.get(block):
                            section_data[block].extend(
                                self.loadPolicyImport(import_path)
                            )
                        else:
                            section_data[block] = self.loadPolicyImport(import_path)

        if not time_to_remediate_policy and self.remediate:
            Octokit.info("Enabling Time to Remediate (global) :: " + name)
            data["remediate"] = self.remediate

        return data

    def loadPolicyImport(self, path):
        results = []
        traversal = False
        paths = [
            # Current Working Dir
            (os.getcwd(), path),
            # Temp Repo / Cloned Repo
            (str(self.temp_repo), path),
            # Action / CLI directory
            (__ROOT__, path),
        ]
        for root, path in paths:
            full_path = os.path.abspath(os.path.join(root, path))

            if os.path.exists(full_path) and os.path.isfile(full_path):
                if full_path.startswith(tempfile.gettempdir()):
                    Octokit.debug("Temp location used for import path")
                elif not full_path.startswith(root):
                    Octokit.error("Attempting to import file :: " + full_path)
                    raise Exception("Path Traversal Detected, halting import!")

                # TODO: MIME type checking?
                _, fileext = os.path.splitext(full_path)
                fileext = fileext.replace(".", "")

                if fileext not in Policy.__IMPORT_ALLOWED_TYPES__:
                    Octokit.warning(
                        "Trying to load a disallowed file type :: " + fileext
                    )
                    continue

                Octokit.info("Importing Path :: " + full_path)

                with open(full_path, "r") as handle:
                    for line in handle:
                        line = line.replace("\n", "").replace("\b", "")
                        if line == "" or line.startswith("#"):
                            continue
                        results.append(line)

                break
        return results

    def _buildSeverityList(self, severity: str):
        if not severity:
            raise Exception("`security` is set to None/Null")

        severity = severity.lower()
        severities = []

        if severity == "none":
            Octokit.debug("No Unacceptable Severities")
            return []
        elif severity == "all":
            Octokit.debug("Unacceptable Severities :: " + ",".join(SEVERITIES))
            return SEVERITIES
        elif severity in SEVERITIES:
            severities = SEVERITIES[: SEVERITIES.index(severity) + 1]
            Octokit.debug("Unacceptable Severities :: " + ",".join(severities))
        else:
            Octokit.warning(f"Unknown severity provided :: {severity}")
        return severities

    def matchContent(self, name: str, validators: list):
        # Wildcard matching
        for validator in validators:
            results = fnmatch.filter([name], validator)
            if results:
                return True
        return False

<<<<<<< HEAD
    def checkViolation(
        self, severity: str, technology: str = None, names: list = [], ids: list = []
=======
    def checkViolationRemediation(
        self,
        severity: str,
        remediate: dict,
        creation_time: datetime.datetime,
    ):
        # Midnight "today"
        now = datetime.datetime.now().date()

        if remediate.get(severity):
            alert_datetime = creation_time + datetime.timedelta(
                days=int(remediate.get(severity))
            )
            if now > alert_datetime.date():
                return True

        else:
            for remediate_severity, remediate_delta in remediate.items():
                remediate_severity_list = self._buildSeverityList(remediate_severity)

                if severity in remediate_severity_list:
                    alert_datetime = creation_time + datetime.timedelta(
                        days=int(remediate_delta)
                    )
                    if now > alert_datetime.date():
                        return True

        return False

    def checkViolation(
        self,
        severity: str,
        technology: str = None,
        name: str = None,
        id: str = None,
        creation_time: datetime.datetime = None,
>>>>>>> 68a7185e
    ):
        severity = severity.lower()

        if self.policy.get(technology, {}).get("remediate"):
            Octokit.debug("Checking violation against remediate configuration")

            remediate_policy = self.policy.get(technology, {}).get("remediate")

            violation_remediation = self.checkViolationRemediation(
                severity, remediate_policy, creation_time
            )
            if self.policy.get(technology, {}).get("level"):
                return violation_remediation and self.checkViolationAgainstPolicy(
                    severity, technology, name=name, id=id
                )
            else:
                return violation_remediation

        elif self.policy:
            return self.checkViolationAgainstPolicy(
                severity, technology, names=names, ids=ids
            )
        else:
            if severity not in SEVERITIES:
                Octokit.warning(f"Unknown Severity used - {severity}")

            return severity in self.severities

    def checkViolationAgainstPolicy(
        self, severity: str, technology: str, names: list = [], ids: list = []
    ):
        severities = []
        level = "all"

        if technology:
            policy = self.policy.get(technology)
            if policy:
                for name in names:
                    check_name = str(name).lower()
                    condition_names = [
                        ign.lower()
                        for ign in policy.get("conditions", {}).get("names", [])
                    ]
                    ingores_names = [
                        ign.lower()
                        for ign in policy.get("ignores", {}).get("names", [])
                    ]
                    if self.matchContent(check_name, ingores_names):
                        return False
                    elif self.matchContent(check_name, condition_names):
                        return True

                for id in ids:
                    check_id = str(id).lower()
                    condition_ids = [
                        ign.lower()
                        for ign in policy.get("conditions", {}).get("ids", [])
                    ]
                    ingores_ids = [
                        ign.lower() for ign in policy.get("ignores", {}).get("ids", [])
                    ]
                    if self.matchContent(check_id, ingores_ids):
                        return False
                    elif self.matchContent(check_id, condition_ids):
                        return True

<<<<<<< HEAD
            if self.policy.get(technology, {}).get("level"):
                level = self.policy.get(technology, {}).get("level")
=======
                # If level isn't present, `all` is set
                level = self.policy.get(technology, {}).get(
                    "level", self.policy.get(technology, {}).get("level", "all")
                )
                severities = self._buildSeverityList(level)
            else:
                level = self.policy.get(technology, {}).get(
                    "level", self.policy.get(technology, {}).get("level", "all")
                )
>>>>>>> 68a7185e
                severities = self._buildSeverityList(level)
        else:
            severities = self.severities

        if level == "all":
            severities = SEVERITIES
        elif level == "none":
            severities = []

        return severity in severities

    def checkLicensingViolation(self, license, dependency={}):
        license = license.lower()

        # Policy as Code
        if self.policy and self.policy.get("licensing"):
            return self.checkLicensingViolationAgainstPolicy(license, dependency)

        return license in [l.lower() for l in LICENSES]

    def checkLicensingViolationAgainstPolicy(self, license, dependency={}):
        policy = self.policy.get("licensing")
        license = license.lower()

        dependency_name = dependency.get("name") + "://" + dependency.get("manager")
        dependency_full = dependency.get("full_name")

        warning_ids = [wrn.lower() for wrn in policy.get("warnings", {}).get("ids", [])]
        warning_names = [
            wrn.lower() for wrn in policy.get("warnings", {}).get("names", [])
        ]

        #  If the license name is in the warnings list
        if self.matchContent(license, warning_ids) or self.matchContent(
            dependency_full, warning_names
        ):
            Octokit.warning(
                "Dependency License Warning :: {full_name} = {license}".format(
                    **dependency
                )
            )

        ingore_ids = [ign.lower() for ign in policy.get("ingores", {}).get("ids", [])]
        ingore_names = [
            ign.lower() for ign in policy.get("ingores", {}).get("names", [])
        ]

        condition_ids = [
            ign.lower() for ign in policy.get("conditions", {}).get("ids", [])
        ]
        conditions_names = [
            ign.lower() for ign in policy.get("conditions", {}).get("names", [])
        ]

        for value in [license, dependency_full, dependency_name]:

            if self.matchContent(value, ingore_ids) or self.matchContent(
                value, ingore_names
            ):
                return False

            elif self.matchContent(value, condition_ids) or self.matchContent(
                value, conditions_names
            ):
                return True

        return False<|MERGE_RESOLUTION|>--- conflicted
+++ resolved
@@ -244,13 +244,8 @@
                 return True
         return False
 
-<<<<<<< HEAD
     def checkViolation(
-        self, severity: str, technology: str = None, names: list = [], ids: list = []
-=======
-    def checkViolationRemediation(
-        self,
-        severity: str,
+        self, severity: str, technology: str = None, names: list = [], ids: list = [],
         remediate: dict,
         creation_time: datetime.datetime,
     ):
@@ -284,7 +279,6 @@
         name: str = None,
         id: str = None,
         creation_time: datetime.datetime = None,
->>>>>>> 68a7185e
     ):
         severity = severity.lower()
 
@@ -351,20 +345,8 @@
                     elif self.matchContent(check_id, condition_ids):
                         return True
 
-<<<<<<< HEAD
             if self.policy.get(technology, {}).get("level"):
                 level = self.policy.get(technology, {}).get("level")
-=======
-                # If level isn't present, `all` is set
-                level = self.policy.get(technology, {}).get(
-                    "level", self.policy.get(technology, {}).get("level", "all")
-                )
-                severities = self._buildSeverityList(level)
-            else:
-                level = self.policy.get(technology, {}).get(
-                    "level", self.policy.get(technology, {}).get("level", "all")
-                )
->>>>>>> 68a7185e
                 severities = self._buildSeverityList(level)
         else:
             severities = self.severities
